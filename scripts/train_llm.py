import os
import argparse
import logging
import shutil
from datasets import Dataset, load_dataset
from transformers import (
    T5TokenizerFast,
    AutoModelForSeq2SeqLM,
    TrainingArguments,
    Trainer,
    DataCollatorForSeq2Seq,
    TrainerCallback,
)
from scripts.tokenizer_utils import train_tokenizer
import math


class NanDetectionCallback(TrainerCallback):
    """Detect NaN values in training metrics and stop training.

    If a NaN is encountered, the callback optionally checks the training
    dataset for NaN values to help locate problematic examples.
    """

    def __init__(self, train_dataset=None):
        super().__init__()
        self.train_dataset = train_dataset

    def _check_dataset_for_nan(self):
        if self.train_dataset is None:
            return None

        import numpy as np

        for idx, example in enumerate(self.train_dataset):
            for col in ["input_ids", "labels"]:
                if col not in example:
                    continue
                arr = np.asarray(example[col], dtype=float)
                if np.isnan(arr).any():
                    return idx, col
        return None

    def on_log(self, args, state, control, logs=None, **kwargs):
        if not logs:
            return

        grad_norm = logs.get("grad_norm")
        loss = logs.get("loss")

        detected = False
        if grad_norm is not None and isinstance(grad_norm, float) and math.isnan(grad_norm):
            logging.warning("grad_norm became NaN. Stopping training.")
            detected = True
        if loss is not None and isinstance(loss, float) and math.isnan(loss):
            logging.warning("Loss became NaN. Stopping training.")
            detected = True

        if detected:
            nan_loc = self._check_dataset_for_nan()
            if nan_loc is not None:
                idx, col = nan_loc
                logging.warning(
                    f"NaN detected in training data at index {idx} column '{col}'."
                )
            control.should_training_stop = True

logging.basicConfig(
    level=logging.INFO, format="%(asctime)s - %(levelname)s - %(message)s"
)


def train_llm(
    processed_data_path: str,
    model_name: str,
    output_dir: str,
    tokenizer_dir: str,
    vocab_size: int = 5000,
    num_train_epochs: int = 5,
    per_device_train_batch_size: int = 8,
    save_steps: int = 5000,
    save_total_limit: int = 2,
    logging_steps: int = 10,
    learning_rate: float = 1e-5,
    warmup_steps: int = 5,
    weight_decay: float = 0.01,
    eval_steps: int = 500,
    gradient_accumulation_steps: int = 1,
    max_grad_norm: float = 1.0,
    cache_dir: str | None = None,
    checkpoint_dir: str | None = None,
    cleanup_checkpoints: bool = False,
    mixed_precision: str | None = "fp16",
    use_wandb: bool = False,
    no_mixed_precision: bool = False,
):
    """Train or resume a sequence-to-sequence language model.

    Increasing ``num_train_epochs`` allows longer training runs. Pass
    ``--num_train_epochs 5`` (or higher) on the command line to train for
    additional epochs. When ``use_wandb`` is enabled, training and evaluation
    losses are logged to Weights & Biases. Monitor ``eval_loss`` there and stop
    training if it begins to rise while ``train_loss`` continues to fall, which
    can indicate overfitting.

    To incorporate additional Runyoro/Rutooro data, simply place new ``.txt``
    files in ``processed_data_path`` before running this script again – the
    loader automatically reads all files in that directory.

    Experiment with ``learning_rate`` and ``gradient_accumulation_steps`` if the
    model is still not converging well after more epochs or data.
    Mixed precision (``fp16``) is enabled by default for faster training on GPUs.

    ``warmup_steps`` now defaults to 5 so the scheduler quickly reaches the base
    learning rate when training on small datasets.

    ``max_grad_norm`` can be adjusted to clip exploding gradients if training
    becomes unstable.
    """
    logging.info(f"Loading dataset from {processed_data_path}")

    processed_data_full_path = os.path.join(os.getcwd(), processed_data_path)
    logging.info(
        f"Attempting to load text files from: {processed_data_full_path}/*.txt"
    )

    if not os.path.isdir(processed_data_full_path):
        raise FileNotFoundError(
            f"Processed data directory not found: {processed_data_full_path}"
        )

    try:
        dataset = load_dataset(
            "text",
            data_files=f"{processed_data_full_path}/*.txt",
            cache_dir=cache_dir or "/tmp/hf_datasets_cache",
            keep_in_memory=True,
        )["train"]
    except NotImplementedError as e:
        if "LocalFileSystem" in str(e):
            logging.warning(
                "In-memory loading not supported on this 'datasets' version; falling back to manual loading."
            )
            # Manually read the text files and create the Dataset in-memory.
            # Each non-empty line is treated as a separate training example so
            # we preserve the same semantics as ``load_dataset("text")``.
            import glob

            text_files = sorted(glob.glob(f"{processed_data_full_path}/*.txt"))
            texts = []
            for path in text_files:
                with open(path, "r", encoding="utf-8") as f:
                    for line in f:
                        line = line.strip()
                        if line:
                            texts.append(line)

            dataset = Dataset.from_dict({"text": texts})
        else:
            raise
    logging.info(f"Dataset size: {len(dataset)} examples")

    if len(dataset) == 0:
        raise ValueError(
            f"No training examples were found in {processed_data_full_path}."
            " Ensure the directory contains non-empty .txt files before running"
            " training."
        )

    if len(dataset) < 10:
        raise ValueError(
            "Training dataset must contain at least 10 examples to avoid "
            "unstable gradients. Add more data to processed_data/processed_text."
        )

    if learning_rate <= 0:
        raise ValueError(
            "learning_rate must be greater than 0."
        )

    # Ensure we have a validation split
    dataset = dataset.train_test_split(test_size=0.1)

    logging.info("Training/Updating tokenizer...")
    tokenizer = train_tokenizer(
        processed_data_path, tokenizer_dir, model_name, vocab_size
    )
    if tokenizer.pad_token is None:
        tokenizer.add_special_tokens({"pad_token": "[PAD]"})

    def tokenize_function(examples):
        tokens = tokenizer(examples["text"], truncation=True, max_length=512)
        tokens["labels"] = tokens["input_ids"].copy()
        return tokens

    logging.info("Tokenizing dataset...")
    tokenized_datasets = dataset.map(
        tokenize_function,
        batched=True,
        num_proc=os.cpu_count(),
        remove_columns=["text"],
    )

    # Optional sanity check for NaNs in the tokenized dataset
    import numpy as np
    for split_name in ["train", "test"]:
        ds = tokenized_datasets[split_name]
        for col in ["input_ids", "labels"]:
            # Flatten the list of token sequences so ``np.isnan`` can operate
            # on a one-dimensional NumPy array. ``ds[col]`` is a list of
            # variable-length lists which cannot be directly converted to a
            # NumPy array without specifying ``dtype=object``. Flattening
            # avoids shape issues and still allows detection of invalid values.
            flat_tokens = [t for seq in ds[col] for t in seq]
            arr = np.asarray(flat_tokens, dtype=float)
            if np.isnan(arr).any():
                raise ValueError(
                    f"NaN detected in {split_name} dataset column {col}"
                )

    # Datasets were already split earlier
    train_dataset = tokenized_datasets["train"]
    eval_dataset = tokenized_datasets["test"]

    logging.info(f"Loading model: {model_name}")
    model = AutoModelForSeq2SeqLM.from_pretrained(
        model_name, ignore_mismatched_sizes=True
    )
    if tokenizer.pad_token is not None and model.config.vocab_size < len(tokenizer):
        model.resize_token_embeddings(len(tokenizer))

    data_collator = DataCollatorForSeq2Seq(tokenizer=tokenizer, model=model)
    logging.info("Using DataCollatorForSeq2Seq for training.")

    training_output_dir = checkpoint_dir if checkpoint_dir else output_dir

    fp16 = False
    bf16 = False
<<<<<<< HEAD
    if mixed_precision in {"fp16", "bf16"}:
        import torch
        if not torch.cuda.is_available():
            logging.warning(
                "CUDA not available; disabling mixed precision to avoid NaNs."
            )
            mixed_precision = None
        elif mixed_precision == "fp16":
            fp16 = True
        elif mixed_precision == "bf16":
            bf16 = True
=======
    if not no_mixed_precision:
        if mixed_precision == "fp16":
            fp16 = True
        elif mixed_precision == "bf16":
            bf16 = True

    # Adjust save and eval steps based on dataset size
    num_examples = len(train_dataset)
    if num_examples < 10000:
        save_steps = min(save_steps, 500)
        eval_steps = min(eval_steps, 250)
    else:
        save_steps = min(save_steps, 1000)
        eval_steps = min(eval_steps, 500)
>>>>>>> 9fbc896e

    # Build arguments for TrainingArguments but ensure compatibility with older
    # Transformers versions that may not support some parameters like
    # ``evaluation_strategy``.
    import inspect

    training_args_kwargs = {
        "output_dir": training_output_dir,
        "overwrite_output_dir": True,
        "num_train_epochs": num_train_epochs,
        "per_device_train_batch_size": per_device_train_batch_size,
        "save_steps": save_steps,
        "save_total_limit": save_total_limit,
        "logging_steps": logging_steps,
        "learning_rate": learning_rate,
        "warmup_steps": warmup_steps,
        "weight_decay": weight_decay,
        "evaluation_strategy": "steps",
        "eval_steps": eval_steps,
        "gradient_accumulation_steps": gradient_accumulation_steps,
        "max_grad_norm": max_grad_norm,
        "fp16": fp16,
        "bf16": bf16,
        "run_name": "runyoro_llm_v2",
        "report_to": ["wandb"] if use_wandb else None,
    }

    init_params = inspect.signature(TrainingArguments.__init__).parameters
    filtered_kwargs = {
        k: v for k, v in training_args_kwargs.items() if k in init_params
    }

    training_args = TrainingArguments(**filtered_kwargs)
    logging.info(f"Actual warmup_steps used by Trainer: {training_args.warmup_steps}")

    trainer = Trainer(
        model=model,
        args=training_args,
        train_dataset=train_dataset,
        eval_dataset=eval_dataset,
        data_collator=data_collator,
    )
    trainer.add_callback(NanDetectionCallback(train_dataset=train_dataset))

    # --- Re-enabled Automated checkpoint resumption with robustness check ---
    latest_checkpoint = None
    if os.path.isdir(training_output_dir):
        checkpoints = [
            d for d in os.listdir(training_output_dir) if d.startswith("checkpoint-")
        ]
        if checkpoints:
            # Sort by checkpoint number to find the true latest
            checkpoints.sort(key=lambda x: int(x.split("-")[-1]))
            candidate_checkpoint = os.path.join(training_output_dir, checkpoints[-1])

            # --- ROBUSTNESS CHECK: Verify if the candidate checkpoint is actually valid ---
            # A valid checkpoint should at least contain the model weights
            # It could be 'model.safetensors' or 'pytorch_model.bin' depending on save format
            model_safetensors_exists = os.path.exists(
                os.path.join(candidate_checkpoint, "model.safetensors")
            )
            pytorch_model_exists = os.path.exists(
                os.path.join(candidate_checkpoint, "pytorch_model.bin")
            )

            if model_safetensors_exists or pytorch_model_exists:
                latest_checkpoint = candidate_checkpoint
                logging.info(
                    f"Found and validated latest checkpoint: {latest_checkpoint}"
                )
            else:
                logging.warning(
                    f"Found checkpoint folder '{candidate_checkpoint}' but it appears incomplete (missing model files). Starting fresh."
                )
                # If incomplete, treat as if no valid checkpoint was found
                latest_checkpoint = None
        else:
            logging.info(
                "No checkpoint folders found in output directory. Starting fresh."
            )
    else:
        logging.info(
            "Output directory does not exist. Starting fresh."
        )  # This might not happen often if you create it earlier

    # Proceed with training or resumption
    if latest_checkpoint:
        logging.info(f"Resuming training from checkpoint: {latest_checkpoint}")
        try:
            trainer.train(resume_from_checkpoint=latest_checkpoint)
        except RuntimeError as e:
            logging.error(
                f"Failed to load checkpoint due to incompatible model parameters: {e}"
            )
            logging.info("Starting training from scratch instead.")
            trainer.train()
    else:
        logging.info("Starting training fresh (no valid checkpoint found).")
        trainer.train()

    logging.info(f"Saving final model to {training_output_dir}/final_model")
    trainer.save_model(f"{training_output_dir}/final_model")
    tokenizer.save_pretrained(f"{training_output_dir}/final_model")

    if training_output_dir != output_dir:
        final_dest = os.path.join(output_dir, "final_model")
        os.makedirs(output_dir, exist_ok=True)
        logging.info(f"Copying final model to {final_dest}")
        shutil.copytree(
            os.path.join(training_output_dir, "final_model"),
            final_dest,
            dirs_exist_ok=True,
        )
        if cleanup_checkpoints:
            logging.info(f"Cleaning up checkpoint directory {training_output_dir}")
            shutil.rmtree(training_output_dir, ignore_errors=True)

    logging.info("Training complete.")


if __name__ == "__main__":
    parser = argparse.ArgumentParser(
        description="Train a sequence-to-sequence LLM for Runyoro/Rutooro."
    )
    parser.add_argument(
        "--processed_data_path",
        type=str,
        required=True,
        help=(
            "Path to the directory containing processed text data (e.g., processed_data/processed_text). "
            "Each .txt file in this directory will be treated as a document."
        ),
    )
    parser.add_argument(
        "--model_name",
        type=str,
        default="google/mt5-small",
        help="Pre-trained model name from Hugging Face Transformers (e.g., gpt2, distilgpt2, facebook/opt-125m).",
    )
    parser.add_argument(
        "--output_dir",
        type=str,
        default="./models/runyoro_llm_model",
        help="Directory to save the trained model and tokenizer.",
    )
    parser.add_argument(
        "--tokenizer_dir",
        type=str,
        default="./tokenizer",
        help="Directory where the tokenizer will be saved.",
    )
    parser.add_argument(
        "--checkpoint_dir",
        type=str,
        default=None,
        help="Directory for intermediate training checkpoints (defaults to output_dir)",
    )
    parser.add_argument(
        "--vocab_size",
        type=int,
        default=5000,
        help="Vocabulary size for tokenizer training.",
    )
    parser.add_argument(
        "--num_train_epochs",
        type=int,
        default=5,
        help="Number of training epochs.",
    )
    parser.add_argument(
        "--per_device_train_batch_size",
        type=int,
        default=8,
        help="Batch size per device during training.",
    )
    parser.add_argument(
        "--save_total_limit",
        type=int,
        default=2,
        help="Total number of checkpoints to keep during training.",
    )
    parser.add_argument(
        "--learning_rate",
        type=float,
        default=1e-5,
        help="Learning rate for training.",
    )
    parser.add_argument(
        "--warmup_steps",
        type=int,
        default=5,
        help="Warmup steps for the scheduler.",
    )
    parser.add_argument(
        "--gradient_accumulation_steps",
        type=int,
        default=1,
        help="Number of updates steps to accumulate before performing a backward/update pass.",
    )
    parser.add_argument(
        "--max_grad_norm",
        type=float,
        default=1.0,
        help="Maximum gradient norm for clipping to avoid exploding gradients.",
    )
    parser.add_argument(
        "--cache_dir",
        type=str,
        default=None,
        help="Optional directory for Hugging Face dataset cache.",
    )
    parser.add_argument(
        "--cleanup_checkpoints",
        action="store_true",
        help="Remove checkpoint_dir after copying the final model to output_dir.",
    )
    parser.add_argument(
        "--mixed_precision",
        type=str,
        choices=["fp16", "bf16"],
        default="fp16",
        help=(
            "Enable mixed precision training (fp16 or bf16). If not set, training"
            " runs in full precision."
        ),
    )
    parser.add_argument(
        "--use_wandb",
        action="store_true",
        help="Log metrics to Weights & Biases during training.",
    )
    parser.add_argument(
        "--no_mixed_precision",
        action="store_true",
        help="Disable mixed precision training (e.g., if encountering NaN gradients).",
    )

    args = parser.parse_args()
    train_llm(
        processed_data_path=args.processed_data_path,
        model_name=args.model_name,
        output_dir=args.output_dir,
        tokenizer_dir=args.tokenizer_dir,
        vocab_size=args.vocab_size,
        num_train_epochs=args.num_train_epochs,
        per_device_train_batch_size=args.per_device_train_batch_size,
        learning_rate=args.learning_rate,
        warmup_steps=args.warmup_steps,
        gradient_accumulation_steps=args.gradient_accumulation_steps,
        max_grad_norm=args.max_grad_norm,
        cache_dir=args.cache_dir,
        checkpoint_dir=args.checkpoint_dir,
        save_total_limit=args.save_total_limit,
        cleanup_checkpoints=args.cleanup_checkpoints,
        mixed_precision=args.mixed_precision,
        use_wandb=args.use_wandb,
        no_mixed_precision=args.no_mixed_precision,
    )<|MERGE_RESOLUTION|>--- conflicted
+++ resolved
@@ -236,34 +236,49 @@
 
     fp16 = False
     bf16 = False
-<<<<<<< HEAD
-    if mixed_precision in {"fp16", "bf16"}:
-        import torch
-        if not torch.cuda.is_available():
-            logging.warning(
-                "CUDA not available; disabling mixed precision to avoid NaNs."
-            )
-            mixed_precision = None
-        elif mixed_precision == "fp16":
-            fp16 = True
-        elif mixed_precision == "bf16":
-            bf16 = True
-=======
-    if not no_mixed_precision:
-        if mixed_precision == "fp16":
-            fp16 = True
-        elif mixed_precision == "bf16":
-            bf16 = True
-
-    # Adjust save and eval steps based on dataset size
-    num_examples = len(train_dataset)
-    if num_examples < 10000:
-        save_steps = min(save_steps, 500)
-        eval_steps = min(eval_steps, 250)
-    else:
-        save_steps = min(save_steps, 1000)
-        eval_steps = min(eval_steps, 500)
->>>>>>> 9fbc896e
+# Mixed precision setup (choose one approach)
+
+# APPROACH 1: Simple and safe (recommended for debugging)
+no_mixed_precision = True  # Set to True to disable mixed precision
+if not no_mixed_precision:
+    if mixed_precision == "fp16":
+        fp16 = True
+    elif mixed_precision == "bf16":
+        bf16 = True
+else:
+    fp16 = False
+    bf16 = False
+
+# APPROACH 2: With CUDA checking (use this if you want mixed precision)
+"""
+import torch
+if mixed_precision in {"fp16", "bf16"}:
+    if not torch.cuda.is_available():
+        logging.warning(
+            "CUDA not available; disabling mixed precision to avoid NaNs."
+        )
+        mixed_precision = None
+        fp16 = False
+        bf16 = False
+    elif mixed_precision == "fp16":
+        fp16 = True
+        bf16 = False
+    elif mixed_precision == "bf16":
+        fp16 = False
+        bf16 = True
+else:
+    fp16 = False
+    bf16 = False
+"""
+
+# Adjust save and eval steps based on dataset size
+num_examples = len(train_dataset)
+if num_examples < 10000:
+    save_steps = min(save_steps, 500)
+    eval_steps = min(eval_steps, 250)
+else:
+    save_steps = min(save_steps, 1000)
+    eval_steps = min(eval_steps, 500)
 
     # Build arguments for TrainingArguments but ensure compatibility with older
     # Transformers versions that may not support some parameters like
