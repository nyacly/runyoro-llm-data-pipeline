--- conflicted
+++ resolved
@@ -44,12 +44,7 @@
 
 def scrape_static_website(url):
     try:
-<<<<<<< HEAD
-        # Set a timeout so the request doesn't hang indefinitely if the
-        # site is unresponsive. Adjust the value as needed.
-=======
         # Use a timeout to avoid hanging indefinitely on slow or unresponsive servers
->>>>>>> 1f41a9ec
         response = requests.get(url, timeout=10)
         response.raise_for_status()
         soup = BeautifulSoup(response.text, "html.parser")
